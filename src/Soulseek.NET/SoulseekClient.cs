--- conflicted
+++ resolved
@@ -79,15 +79,7 @@
 
             Options = options ?? new SoulseekClientOptions();
 
-<<<<<<< HEAD
-            MessageWaiter = messageWaiter ?? new Waiter(Options.MessageTimeout);
-=======
-            ServerConnection = serverConnection ?? GetServerMessageConnection(Address, Port, Options.ServerConnectionOptions);
-            MessageConnectionFactory = messageConnectionFactory ?? new MessageConnectionFactory();
-            ConnectionFactory = connectionFactory ?? new ConnectionFactory();
-            PeerConnectionManager = peerConnectionManager ?? new ConnectionManager<IMessageConnection>(Options.ConcurrentPeerConnections);
-            Waiter = messageWaiter ?? new Waiter(Options.MessageTimeout);
->>>>>>> e3c20168
+            Waiter = Waiter ?? new Waiter(Options.MessageTimeout);
             TokenFactory = tokenFactory ?? new TokenFactory(Options.StartingToken);
             Diagnostic = diagnosticFactory ?? new DiagnosticFactory(this, Options.MinimumDiagnosticLevel, (e) => DiagnosticGenerated?.Invoke(this, e));
 
@@ -183,13 +175,7 @@
         private IConnectionManager ConnectionManager { get; set; }
         private IDiagnosticFactory Diagnostic { get; }
         private bool Disposed { get; set; } = false;
-<<<<<<< HEAD
-        private IWaiter MessageWaiter { get; set; }
-=======
-        private IMessageConnectionFactory MessageConnectionFactory { get; set; }
         private IWaiter Waiter { get; set; }
-        private IConnectionManager<IMessageConnection> PeerConnectionManager { get; set; }
->>>>>>> e3c20168
         private ConcurrentDictionary<int, Download> QueuedDownloads { get; set; } = new ConcurrentDictionary<int, Download>();
         private IMessageConnection ServerConnection { get; set; }
         private ITokenFactory TokenFactory { get; set; }
@@ -532,13 +518,8 @@
 
                 if (disposing)
                 {
-<<<<<<< HEAD
                     ConnectionManager?.Dispose();
-                    MessageWaiter?.Dispose();
-=======
-                    PeerConnectionManager?.Dispose();
                     Waiter?.Dispose();
->>>>>>> e3c20168
                     ServerConnection?.Dispose();
                 }
 
@@ -619,15 +600,9 @@
                 // prepare two waits; one for the transfer response to confirm that our request is acknowledged and another for the
                 // eventual transfer request sent when the peer is ready to send the file. the response message should be returned
                 // immediately, while the request will be sent only when we've reached the front of the remote queue.
-<<<<<<< HEAD
-                var transferRequestAcknowledged = MessageWaiter.Wait<PeerTransferResponse>(
+                var transferRequestAcknowledged = Waiter.Wait<PeerTransferResponse>(
                     new WaitKey(MessageCode.PeerTransferResponse, download.Username, download.Token), timeout: Options.PeerConnectionOptions.ReadTimeout, cancellationToken: cancellationToken);
-                var transferStartRequested = MessageWaiter.WaitIndefinitely<PeerTransferRequest>(
-=======
-                var transferRequestAcknowledged = Waiter.Wait<PeerTransferResponse>(
-                    new WaitKey(MessageCode.PeerTransferResponse, download.Username, download.Token), cancellationToken: cancellationToken);
                 var transferStartRequested = Waiter.WaitIndefinitely<PeerTransferRequest>(
->>>>>>> e3c20168
                     new WaitKey(MessageCode.PeerTransferRequest, download.Username, download.Filename), cancellationToken);
 
                 // request the file
@@ -660,14 +635,9 @@
                 updateState(DownloadStates.Initializing);
 
                 // prepare a wait for the ConnectToPeer response which should follow, and the initialization of the associated
-<<<<<<< HEAD
                 // transfer connection. this operation is somewhat indirect because we aren't sure which download an incoming
                 // connection refers to until we connect and retrieve the token.
-                var transferConnectionInitialized = MessageWaiter.Wait<IConnection>(download.WaitKey, timeout: Options.PeerConnectionOptions.ReadTimeout, cancellationToken: cancellationToken);
-=======
-                // transfer connection
-                var transferConnectionInitialized = Waiter.Wait<IConnection>(download.WaitKey, cancellationToken: cancellationToken);
->>>>>>> e3c20168
+                var transferConnectionInitialized = Waiter.Wait<IConnection>(download.WaitKey, timeout: Options.PeerConnectionOptions.ReadTimeout, cancellationToken: cancellationToken);
 
                 // also prepare a wait for the overall completion of the download
                 var downloadCompleted = Waiter.WaitIndefinitely<byte[]>(download.WaitKey, cancellationToken);
@@ -885,22 +855,12 @@
 
             void updateState(SearchStates state)
             {
-<<<<<<< HEAD
                 search.State = state;
                 var args = new SearchStateChangedEventArgs(previousState: lastState, search: search);
                 lastState = state;
                 stateChanged?.Invoke(args);
                 SearchStateChanged?.Invoke(this, args);
             }
-=======
-                var searchWait = Waiter.WaitIndefinitely<Search>(new WaitKey(MessageCode.ServerFileSearch, token), cancellationToken);
-
-                search.Completed += (_, state) =>
-                {
-                    Waiter.Complete(new WaitKey(MessageCode.ServerFileSearch, token), search); // searchWait above
-                    ActiveSearches.TryRemove(search.Token, out var _);
-                };
->>>>>>> e3c20168
 
             try
             {
