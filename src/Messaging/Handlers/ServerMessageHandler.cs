--- conflicted
+++ resolved
@@ -498,24 +498,8 @@
 
                         break;
 
-<<<<<<< HEAD
-                    // if we are promoted to a distributed branch root, the server will begin to send us search requests directly.
-                    // forward these to the distributed message handler, after informing the distributed manager that we are now a root.
-                    case MessageCode.Server.SearchRequest:
-                        if (SoulseekClient.DistributedConnectionManager.HasParent)
-                        {
-                            Diagnostic.Debug($"Received search request from server but are connected to a parent.  Ignoring search.");
-                        }
-                        else
-                        {
-                            SoulseekClient.DistributedConnectionManager.PromoteToBranchRoot();
-                            SoulseekClient.DistributedMessageHandler.HandleMessageRead(SoulseekClient.ServerConnection, message);
-                        }
-
-=======
                     case MessageCode.Server.EmbeddedMessage:
                         SoulseekClient.DistributedMessageHandler.HandleEmbeddedMessage(message);
->>>>>>> e38d39f1
                         break;
 
                     default:
